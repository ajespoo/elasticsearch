--- conflicted
+++ resolved
@@ -158,19 +158,9 @@
                 Setting.doubleSetting(EXCEPTION_TOP_LEVEL_RATIO_KEY, 0.1d, 0.0d, Property.IndexScope);
             public static final Setting<Double> EXCEPTION_LOW_LEVEL_RATIO_SETTING =
                 Setting.doubleSetting(EXCEPTION_LOW_LEVEL_RATIO_KEY, 0.1d, 0.0d, Property.IndexScope);
-<<<<<<< HEAD
-            public void onModule(SettingsModule module) {
-                module.registerSetting(EXCEPTION_TOP_LEVEL_RATIO_SETTING);
-                module.registerSetting(EXCEPTION_LOW_LEVEL_RATIO_SETTING);
-=======
-            @Override
-            public String name() {
-                return "random-exception-reader-wrapper";
-            }
             @Override
             public List<Setting<?>> getSettings() {
                 return Arrays.asList(EXCEPTION_TOP_LEVEL_RATIO_SETTING, EXCEPTION_LOW_LEVEL_RATIO_SETTING);
->>>>>>> ccad99fb
             }
             public void onModule(MockEngineFactoryPlugin.MockEngineReaderModule module) {
                 module.setReaderClass(RandomExceptionDirectoryReaderWrapper.class);
